# -*- coding: utf-8 -*-
# ------------------------------------------------------------------------------
#
#   Copyright 2023 Valory AG
#
#   Licensed under the Apache License, Version 2.0 (the "License");
#   you may not use this file except in compliance with the License.
#   You may obtain a copy of the License at
#
#       http://www.apache.org/licenses/LICENSE-2.0
#
#   Unless required by applicable law or agreed to in writing, software
#   distributed under the License is distributed on an "AS IS" BASIS,
#   WITHOUT WARRANTIES OR CONDITIONS OF ANY KIND, either express or implied.
#   See the License for the specific language governing permissions and
#   limitations under the License.
#
# ------------------------------------------------------------------------------
"""CLI implementation."""
<<<<<<< HEAD
import concurrent.futures
from contextlib import contextmanager
import json
import os
import sys
=======
import os
import json
from pathlib import Path
>>>>>>> 621d33a1
import time
from concurrent.futures import ThreadPoolExecutor
from dataclasses import dataclass
from functools import wraps
from pathlib import Path
from sys import stdin
from traceback import print_exc, print_tb
from typing import Any, Callable, Dict, Optional

import click  # type: ignore

from propel_client.constants import PROPEL_SERVICE_BASE_URL, VAR_TYPES
from propel_client.cred_storage import CredentialStorage
from propel_client.propel import (
    HttpRequestError,
    LoginError,
    NoCredentials,
    PropelClient,
)
from propel_client.utils import get_env_vars_for_service


url_option = click.option(
    "--url",
    "-U",
    type=str,
    required=False,
    default=PROPEL_SERVICE_BASE_URL,
    help="Base url for propel service",
)
http_retries_option = click.option(
    "--http-retries",
    type=int,
    required=False,
    default=10,
    help="Amount of http retries",
)
backoff_factor_option = click.option(
    "--backoff-factor",
    type=float,
    required=False,
    default=0.05,
    help="http retry backoff factor",
)

requests_timeout_option = click.option(
    "--http-timeout",
    type=float,
    required=False,
    default=120,
    help="http timeout",
)


@dataclass()
class ClickAPPObject:
    """Click app context object."""

    storage: CredentialStorage
    propel_client: PropelClient

    def logout(self) -> None:
        """Perform logout."""
        self.propel_client.logout()

    def login(self, username: str, password: str) -> None:
        """
        Perform login.

        :param username: username string
        :param password: password string
        """
        self.propel_client.login(username, password)

    def openai(self, path: str, payload: Optional[Dict] = None) -> str:
        """
        Make openai call.

        :param path: openai endpoint path to call
        :param payload: optional dict to pass as post body

        :return: json string
        """
        return self.propel_client.openai(path, payload)


@click.group()
@click.pass_context
@url_option
@http_retries_option
@requests_timeout_option
@backoff_factor_option
def cli(
    ctx: click.Context,
    url: str,
    http_retries: int,
    backoff_factor: float,
    http_timeout: float,
) -> None:
    """
    Group commands.

    :param ctx: click context
    :param url: base propel api url
    """
    ctx.url = url
    storage = CredentialStorage()
    propel_client = PropelClient(
        url,
        storage,
        retries=http_retries,
        backoff_factor=backoff_factor,
        timeout=http_timeout,
    )
    ctx.obj = ClickAPPObject(storage=storage, propel_client=propel_client)


def no_credentials_error(func: Callable) -> Callable:
    """
    Decorate with no credetials error converted to click error message.

    :param func: function to wrap

    :return: wrapper for func
    """

    @wraps(func)
    def wrap(*args, **kwargs) -> Any:  # type: ignore
        try:
            return func(*args, **kwargs)
        except NoCredentials as exc:
            raise click.ClickException(
                "No credentials found! Please, login first!"
            ) from exc

    return wrap


@click.command()
@click.option("--username", "-u", type=str, required=False, help="Optional username")
@click.option("--password", "-p", type=str, required=False, help="Optional password")
@click.pass_obj
def login(obj: ClickAPPObject, username: str, password: str) -> None:
    """
    Perform login cli command.

    :param obj: ClickAPPObject
    :param username: username string
    :param password: password string

    :raises ClickException: if login failed
    """
    while not username:
        username = click.prompt("Username")

    while not password:
        password = click.prompt("Password", hide_input=True)

    try:
        obj.login(username=username, password=password)
        click.echo("Logged in")
    except LoginError as exc:
        raise click.ClickException(f"Login failed: {exc}") from exc


@click.command()
@click.pass_obj
@no_credentials_error
def logout(obj: ClickAPPObject) -> None:
    """
    Perform logut cli command.

    :param obj: ClickAPPObject
    """
    obj.logout()
    click.echo("Logged out!")


@click.command()
@click.pass_obj
@click.argument("path", type=str, required=True)
@click.argument("payload", type=str, required=False, default=None)
@no_credentials_error
def openai(obj: ClickAPPObject, path: str, payload: Optional[str] = None) -> None:
    """
    Perform openai call cli command and print out result.

    :param obj: ClickAPPObject
    :param path: openai endpoint path to call
    :param payload: optional dict to pass as post body

    :raises ClickException: if json is not valid
    """
    payload_data = None
    if payload is not None:
        if payload == "-":
            payload = stdin.read()
        try:
            payload_data = json.loads(payload)
        except Exception as exc:  # pylint: disable=broad-except
            raise click.ClickException("payload not a valid json!") from exc
    result = obj.openai(path, payload_data)
    result = json.dumps(json.loads(result), indent=4)
    click.echo(result)


cli.add_command(login)
cli.add_command(logout)
cli.add_command(openai)


@click.group(name="keys")
@click.pass_obj
def keys_group(obj: ClickAPPObject) -> None:
    """
    Group keys commands.

    :param obj: ClickAPPObject
    """
    del obj


@click.command(name="list")
@click.pass_obj
def keys_list(obj: ClickAPPObject) -> None:
    """
    List keys command.

    :param obj: ClickAPPObject
    """
    keys = obj.propel_client.keys_list()
    print_json(keys)


@click.command(name="create")
@click.pass_obj
def keys_create(obj: ClickAPPObject) -> None:
    """
    Create keys command.

    :param obj: ClickAPPObject
    """
    keys = obj.propel_client.keys_create()
    print_json(keys)


keys_group.add_command(keys_list)
keys_group.add_command(keys_create)
cli.add_command(keys_group)


@click.group(name="seats")
@click.pass_obj
def seats_group(obj: ClickAPPObject) -> None:
    """
    Group seat commands.

    :param obj: ClickAPPObject
    """
    del obj


@click.command(name="ensure")
@click.pass_obj
def seats_ensure(obj: ClickAPPObject) -> None:
    """
    Ensure seats command.

    :param obj: ClickAPPObject
    """
    seats = obj.propel_client.get_seats()
    if seats["n_available"] < 1:
        raise click.ClickException("No seats")

    click.echo(f"Seats are ok: {seats['n_available']}")


seats_group.add_command(seats_ensure)
cli.add_command(seats_group)


@click.group(name="agents")
@click.pass_obj
def agents_group(obj: ClickAPPObject) -> None:
    """
    Group agents commands.

    :param obj: ClickAPPObject
    """
    del obj


@click.command(name="list")
@click.pass_obj
def agents_list(obj: ClickAPPObject) -> None:
    """
    List agents command.

    :param obj: ClickAPPObject
    """
    agents = obj.propel_client.agents_list()
    print_json(agents)


@click.command(name="create")
@click.pass_obj
@click.option("--key", type=int, required=True)
@click.option("--name", type=str, required=False)
@click.option("--service-ipfs-hash", type=str, required=False)
@click.option("--variables", type=str, required=False)
@click.option("--chain-id", type=int, required=False)
@click.option("--token-id", type=int, required=False)
@click.option("--ingress-enabled", type=bool, required=False, default=False)
@click.option("--tendermint-ingress-enabled", type=bool, required=False, default=False)
def agents_create(  # pylint: disable=too-many-arguments
    obj: ClickAPPObject,
    key: int,
    name: str,
    variables: str,
    chain_id: int,
    token_id: int,
    ingress_enabled: bool,
    service_ipfs_hash: str,
    tendermint_ingress_enabled: bool,
) -> None:
    """
    Create agent command.

    :param obj: ClickAPPObject
    :param key: key id
    :param name: optional agent name
    :param service_ipfs_hash: optional service ipfs hash id
    :param chain_id: optional chain id
    :param token_id: optional token id
    :param ingress_enabled: option bool
    :param variables: optional str
    :param tendermint_ingress_enabled: optional bool
    """
    variables_list = variables.split(",") or None if variables else []
    agent = obj.propel_client.agents_create(
        key=key,
        name=name,
        service_ipfs_hash=service_ipfs_hash,
        chain_id=chain_id,
        token_id=token_id,
        ingress_enabled=ingress_enabled,
        variables=variables_list,
        tendermint_ingress_enabled=tendermint_ingress_enabled,
    )
    print_json(agent)


@click.command(name="deploy")
@click.pass_context
@click.option("--key", type=int, required=True)
@click.option("--name", type=str, required=False)
@click.option("--service-ipfs-hash", type=str, required=False)
@click.option("--variables", type=str, required=False)
@click.option("--chain-id", type=int, required=False)
@click.option("--token-id", type=int, required=False)
@click.option("--ingress-enabled", type=bool, required=False, default=False)
@click.option("--tendermint-ingress-enabled", type=bool, required=False, default=False)
@click.option("--timeout", type=int, required=False, default=120)
def agents_deploy(  # pylint: disable=too-many-arguments
    ctx: click.Context,
    key: int,
    name: str,
    variables: str,
    chain_id: int,
    token_id: int,
    ingress_enabled: bool,
    service_ipfs_hash: str,
    tendermint_ingress_enabled: bool,
    timeout: int,
    do_restart: bool = True,
    do_delete: bool = True,
) -> None:
    """
    Deploy agent command.

    :param ctx: click context
    :param key: key id
    :param name: optional agent name
    :param service_ipfs_hash: optional service ipfs hash id
    :param chain_id: optional chain id
    :param token_id: optional token id
    :param ingress_enabled: option bool
    :param variables: optional str
    :param tendermint_ingress_enabled: optional bool
    :param timeout: int
    """
    ctx.invoke(seats_ensure)
    if do_delete:
        click.echo(f"[Agent: {name}] ensure agent deleted")
        ctx.invoke(agents_ensure_deleted, name_or_id=name)
        click.echo(f"[Agent: {name}] agent deleted")
    click.echo(f"[Agent: {name}] create agent")
    ctx.invoke(
        agents_create,
        key=key,
        name=name,
        variables=variables,
        chain_id=chain_id,
        token_id=token_id,
        ingress_enabled=ingress_enabled,
        service_ipfs_hash=service_ipfs_hash,
        tendermint_ingress_enabled=tendermint_ingress_enabled,
    )
    ctx.invoke(agents_wait, name_or_id=name, state="DEPLOYED", timeout=timeout)
    click.echo(f"[Agent: {name}] agent deployed")
    if do_restart:
        _restart_and_wait(ctx, name_or_id=name, timeout=timeout)


def _restart_and_wait(ctx, name_or_id: str, timeout: int):
    name = name_or_id
    click.echo(f"[Agent: {name}] agent restarting")
    ctx.invoke(agents_restart, name_or_id=name)
    ctx.invoke(agents_wait, name_or_id=name, state="STARTED", timeout=timeout)
    click.echo(f"[Agent: {name}] agent started")


agents_group.add_command(agents_deploy)


<<<<<<< HEAD
=======
@click.command(name="deploy-multi")
@click.pass_context
@click.option("--keys", type=str, required=True)
@click.option("--names", type=str, required=False)
@click.option("--service-ipfs-hash", type=str, required=False)
@click.option("--variables", type=str, required=False)
@click.option("--chain-id", type=int, required=False)
@click.option("--token-id", type=int, required=False)
@click.option("--ingress-enabled", type=bool, required=False, default=False)
@click.option("--tendermint-ingress-enabled", type=bool, required=False, default=False)
@click.option("--timeout", type=int, required=False, default=120)
def agents_deploy_multi(  # pylint: disable=too-many-arguments
    ctx: click.Context,
    keys: str,
    names: str,
    variables: str,
    chain_id: int,
    token_id: int,
    ingress_enabled: bool,
    service_ipfs_hash: str,
    tendermint_ingress_enabled: bool,
    timeout: int,
) -> None:
    """
    Deploy multiple agents command.

    :param ctx: click context
    :param keys: list of keys comma separated
    :param names: list of names comma separated
    :param service_ipfs_hash: optional service ipfs hash id
    :param chain_id: optional chain id
    :param token_id: optional token id
    :param ingress_enabled: option bool
    :param variables: optional str
    :param tendermint_ingress_enabled: optional bool
    :param timeout: int
    """
    names_list = names.split(",")
    keys_list_ = keys.split(",")

    if len(names_list) != len(keys_list_):
        raise click.ClickException("amount of names and keys are not the same!")

    for name, key in zip(names_list, keys_list_):
        click.echo(f"Deploy `{name}` with key {key}")
        ctx.invoke(
            agents_deploy,
            key=key,
            name=name,
            variables=variables,
            chain_id=chain_id,
            token_id=token_id,
            ingress_enabled=ingress_enabled,
            service_ipfs_hash=service_ipfs_hash,
            tendermint_ingress_enabled=tendermint_ingress_enabled,
            timeout=timeout,
        )
        click.echo(f"Deployed `{name}` with key {key}")
        ctx.invoke(
            variables_create,
            key=key,
            name=name,
            variables=variables,
            chain_id=chain_id,
            token_id=token_id,
            ingress_enabled=ingress_enabled,
            service_ipfs_hash=service_ipfs_hash,
            tendermint_ingress_enabled=tendermint_ingress_enabled,
        )


agents_group.add_command(agents_deploy_multi)


>>>>>>> 621d33a1
@click.command(name="get")
@click.pass_obj
@click.argument("name_or_id", type=str, required=True)
def agents_get(obj: ClickAPPObject, name_or_id: str) -> None:
    """
    Get agent command.

    :param name_or_id: str

    :param obj: ClickAPPObject
    """
    agent = obj.propel_client.agents_get(name_or_id)
    print_json(agent)


@click.command(name="wait")
@click.pass_obj
@click.argument("name_or_id", type=str, required=True)
@click.argument("state", type=str, required=True)
@click.option("--timeout", type=int, required=False, default=120)
@click.option("--period", type=int, required=False, default=10)
def agents_wait(
    obj: ClickAPPObject, name_or_id: str, state: str, timeout: int, period: int
) -> None:
    """
    Wait agent command.

    :param obj: ClickAPPObject
    :param name_or_id: str
    :param state: str
    :param timeout: int
    :param period: int in seconds
    """
    try:
        for cur_state in obj.propel_client.agents_wait_for_state_iter(
            agent_name_or_id=name_or_id, state=state, timeout=timeout, period=period
        ):
            click.echo(
                f"[Agent: {name_or_id}] state: {cur_state}, waiting for {state} for next {period} seconds"
            )
    except TimeoutError as e:
        raise click.ClickException(
            f"[Agent: {name_or_id}] Timeout during wait for state: {state}"
        ) from e


@click.command(name="ensure-deleted")
@click.pass_obj
@click.argument("name_or_id", type=str, required=True)
@click.option("--timeout", type=int, required=False, default=120)
def agents_ensure_deleted(obj: ClickAPPObject, name_or_id: str, timeout: int) -> None:
    """
    Ensure agfent deleted command.

    :param name_or_id: str
    :param timeout: int

    :param obj: ClickAPPObject
    """
    if _is_deleted(obj.propel_client, name_or_id):
        click.echo(f"[Agent: {name_or_id}] already deleted")
        return

    obj.propel_client.agents_stop(name_or_id)
    # TODO: add state constants! # pylint: disable=fixme
    started = time.time()
    obj.propel_client.agents_wait_for_state(name_or_id, "DEPLOYED", timeout=timeout)

    obj.propel_client.agents_delete(name_or_id)
    while 1:
        if _is_deleted(obj.propel_client, name_or_id):
            break

        if (time.time() - started) < timeout:
            raise click.ClickException(
                f"[Agent: {name_or_id}] timeout waiting for deleted!"
            )
        time.sleep(3)

    click.echo(f"[Agent: {name_or_id}] Agent was deleted")


def _is_deleted(client: PropelClient, name_or_id: str) -> bool:
    """
    Check if agent deleted helper.

    :param client: PropelClient instance
    :param name_or_id: str

    :return: bool
    """
    try:
        client.agents_get(name_or_id)
        return False
    except HttpRequestError as e:
        if e.code == 404 and e.content == b'{"detail":"Not found."}':
            return True
        raise ValueError(f"Bad response from server: {e}") from e


@click.command(name="restart")
@click.pass_obj
@click.argument("name_or_id", type=str, required=True)
def agents_restart(obj: ClickAPPObject, name_or_id: str) -> None:
    """
    Restart agent command.

    :param name_or_id: str
    :param obj: ClickAPPObject
    """
    agent = obj.propel_client.agents_restart(name_or_id)
    click.echo(f"[Agent: {name_or_id}] restart triggered.")
    print_json(agent)


@click.command(name="stop")
@click.pass_obj
@click.argument("name_or_id", type=str, required=True)
def agents_stop(obj: ClickAPPObject, name_or_id: str) -> None:
    """
    Stop agent command.

    :param name_or_id: str
    :param obj: ClickAPPObject
    """
    agent = obj.propel_client.agents_stop(name_or_id)
    click.echo(f"[Agent: {name_or_id}] stop triggered.")
    print_json(agent)


@click.command(name="variables-add")
@click.pass_obj
@click.argument("name_or_id", type=str, required=True)
@click.argument("variables", type=str, required=False)
def agents_variables_add(obj: ClickAPPObject, name_or_id: str, variables: str) -> None:
    """
    Add variables to agent.

    :param name_or_id: str
    :param variables: str
    :param obj: ClickAPPObject
    """
    variables_list = variables.split(",") or [] if variables else []
    agent = obj.propel_client.agents_variables_add(name_or_id, variables_list)
    click.echo(f"[Agent: {name_or_id}] variables added {variables_list}.")
    print_json(agent)


@click.command(name="variables-remove")
@click.pass_obj
@click.argument("name_or_id", type=str, required=True)
@click.argument("variables", type=str, required=False)
def agents_variables_remove(
    obj: ClickAPPObject, name_or_id: str, variables: str
) -> None:
    """
    Remove variables from agent.

    :param name_or_id: str
    :param variables: str
    :param obj: ClickAPPObject
    """
    variables_list = variables.split(",") or [] if variables else []
    agent = obj.propel_client.agents_variables_remove(name_or_id, variables_list)
    click.echo(f"[Agent: {name_or_id}] variables removed {variables_list}.")
    print_json(agent)


@click.command(name="variables-add")
@click.pass_obj
@click.argument("name_or_id", type=str, required=True)
@click.argument("variables", type=str, required=False)
def agents_variables_add(obj: ClickAPPObject, name_or_id: str, variables: str) -> None:
    """
    Add variables to agent.

    :param name_or_id: str
    :param variables: str
    :param obj: ClickAPPObject
    """
    variables_list = variables.split(",") or [] if variables else []
    agent = obj.propel_client.agents_variables_add(name_or_id, variables_list)
    print_json(agent)


@click.command(name="variables-remove")
@click.pass_obj
@click.argument("name_or_id", type=str, required=True)
@click.argument("variables", type=str, required=False)
def agents_variables_remove(
    obj: ClickAPPObject, name_or_id: str, variables: str
) -> None:
    """
    Remove variables from agent.

    :param name_or_id: str
    :param variables: str
    :param obj: ClickAPPObject
    """
    variables_list = variables.split(",") or [] if variables else []
    agent = obj.propel_client.agents_variables_remove(name_or_id, variables_list)
    print_json(agent)


@click.command(name="delete")
@click.pass_obj
@click.argument("name_or_id", type=str, required=True)
def agents_delete(obj: ClickAPPObject, name_or_id: str) -> None:
    """
    Delete agent command.

    :param name_or_id: str
    :param obj: ClickAPPObject
    """
    agent = obj.propel_client.agents_delete(name_or_id)
    click.echo(f"[Agent: {name_or_id}] delete triggered.")
    print_json(agent)


agents_group.add_command(agents_list)
agents_group.add_command(agents_create)
agents_group.add_command(agents_get)
agents_group.add_command(agents_wait)
agents_group.add_command(agents_restart)
agents_group.add_command(agents_stop)
agents_group.add_command(agents_delete)
agents_group.add_command(agents_ensure_deleted)
cli.add_command(agents_group)


@click.group(name="variables")
@click.pass_obj
def variables_group(obj: ClickAPPObject) -> None:
    """
    Group variables commands.

    :param obj: ClickAPPObject
    """
    del obj


@click.command(name="list")
@click.pass_obj
def variables_list_command(obj: ClickAPPObject) -> None:
    """
    List variables command.

    :param obj: ClickAPPObject
    """
    variables = obj.propel_client.variables_list()
    print_json(variables)


@click.command(name="create")
@click.pass_obj
@click.argument("name", type=str, required=True)
@click.argument("key", type=str, required=True)
@click.argument("value", type=str, required=True)
@click.argument("var_type", type=click.Choice(VAR_TYPES), required=False, default="str")
def variables_create(
    obj: ClickAPPObject, name: str, key: str, value: str, var_type: str = "str"
) -> None:
    """
    Create variables command.

    :param obj: ClickAPPObject
    :param name: variable name
    :param key: agent config variable key name
    :param value: value
    :param var_type: variable type
    """
    variable = obj.propel_client.variables_create(name, key, value, var_type)
    print_json(variable)


variables_group.add_command(variables_create)
variables_group.add_command(variables_list_command)
cli.add_command(variables_group)


def print_json(data: Dict) -> None:
    """
    Print json helper.

    :param data: dict to print
    """
<<<<<<< HEAD
    click.echo(make_json(data))


def make_json(data: Dict) -> str:
    """
    Make json.

    :param data: dict to print
    :return: str
    """
    return json.dumps(data, indent=4)
=======
    result = json.dumps(data, indent=4)
    click.echo(result)
>>>>>>> 621d33a1


@click.group(name="service")
@click.pass_obj
def service_group(obj: ClickAPPObject) -> None:
    """
    Group agents commands.

    :param obj: ClickAPPObject
    """
    del obj


@click.command(name="deploy")
@click.pass_context
@click.option("--keys", type=str, required=True)
@click.option("--service-dir", type=click.Path(file_okay=True), required=True)
@click.option("--name", type=str, required=True)
@click.option("--service-ipfs-hash", type=str, required=False)
@click.option("--chain-id", type=int, required=False)
@click.option("--token-id", type=int, required=False)
@click.option("--ingress-enabled", type=bool, required=False, default=False)
@click.option("--tendermint-ingress-enabled", type=bool, required=False, default=False)
@click.option("--timeout", type=int, required=False, default=120)
<<<<<<< HEAD
@click.option("--show-variable-value", type=bool, required=False, default=False)
=======
>>>>>>> 621d33a1
def service_deploy(  # pylint: disable=too-many-arguments
    ctx: click.Context,
    keys: str,
    name: str,
    chain_id: int,
    token_id: int,
    ingress_enabled: bool,
    service_ipfs_hash: str,
    tendermint_ingress_enabled: bool,
    timeout: int,
    service_dir: str,
<<<<<<< HEAD
    show_variable_value: bool,
) -> None:
    """Deploy service with keys ids and variables from service file and env variables."""
=======
) -> None:
    "Deploy service with keys ids and variables from service file and env variables."
>>>>>>> 621d33a1
    keys_list = list(map(int, keys.split(",")))
    service_vars = dict(get_env_vars_for_service(Path(service_dir)))
    environ_vars_set = set(service_vars.keys()).intersection(set(os.environ.keys()))
    variable_names = []
<<<<<<< HEAD
=======

>>>>>>> 621d33a1
    for env_name in sorted(environ_vars_set):
        env_value = os.environ.get(env_name)
        variable_name = f"{name.upper()}_{env_name}"
        variable_names.append(variable_name)
<<<<<<< HEAD
        click.echo(
            f"Create/update variable: {variable_name}: {env_name}={env_value if show_variable_value else '******'}"
        )
=======
        click.echo(f"Create/update variable: {variable_name}: {env_name}={env_value}")
>>>>>>> 621d33a1
        ctx.invoke(variables_create, name=variable_name, key=env_name, value=env_value)

    click.echo(
        f"Deploy {len(keys_list)} agents for service with variables {','.join(variable_names)}"
    )
<<<<<<< HEAD

    def _deploy(idx, key_id, executor):
        agent_name = f"{name}_agent_{idx}"
        click.echo(f"[Agent: {agent_name}] Deploying with keey id {key_id}")
        f = executor.submit(
            ctx.invoke,
=======
    for idx, key_id in enumerate(keys_list):
        agent_name = f"{name}_agent_{idx}"
        click.echo(f"Deploying agent {agent_name} with key {key_id}")
        ctx.invoke(
>>>>>>> 621d33a1
            agents_deploy,
            key=key_id,
            name=agent_name,
            variables=",".join(variable_names) if variable_names else None,
            chain_id=chain_id,
            token_id=token_id,
            ingress_enabled=ingress_enabled,
            service_ipfs_hash=service_ipfs_hash,
            tendermint_ingress_enabled=tendermint_ingress_enabled,
            timeout=timeout,
<<<<<<< HEAD
            do_restart=False,
            do_delete=False,
        )
        return f, agent_name

    def _delete(idx, _, executor):
        agent_name = f"{name}_agent_{idx}"
        click.echo(f"[Agent: {agent_name}] deleting")
        f = executor.submit(
            ctx.invoke,
            agents_ensure_deleted,
            name_or_id=agent_name,
            timeout=timeout,
        )
        return f, agent_name

    def _restart(idx, key_id, executor):
        agent_name = f"{name}_agent_{idx}"
        click.echo(f"[Agent: {agent_name}] restarting")
        f = executor.submit(
            _restart_and_wait,
            ctx,
            name_or_id=agent_name,
            timeout=timeout,
        )
        return f, agent_name

    _run_agents_command(keys_list, _delete)
    click.echo("All agents deleted")
    _run_agents_command(keys_list, _deploy)
    click.echo("All agents deployed")
    _run_agents_command(keys_list, _restart)
    click.echo("All agents restarted")


def _run_agents_command(keys_list, fn):
    with ThreadPoolExecutor(max_workers=len(keys_list)) as executor:
        futures = {}
        for idx, key_id in enumerate(keys_list):
            f, agent_name = fn(idx, key_id, executor)
            futures[f] = agent_name
        exceptions = {}
        for future in concurrent.futures.as_completed(futures):
            agent_name = futures[future]
            try:
                future.result()
            except Exception as exc:
                click.echo(f"ERROR: [Agent {agent_name}]: {repr(exc)}")
                exceptions[agent_name] = exc
                executor.shutdown(wait=False)
                break
    if exceptions:
        click.echo("ERROR: Agent errors!")
        raise SystemExit(1)
=======
        )
>>>>>>> 621d33a1


service_group.add_command(service_deploy)

cli.add_command(service_group)<|MERGE_RESOLUTION|>--- conflicted
+++ resolved
@@ -17,17 +17,10 @@
 #
 # ------------------------------------------------------------------------------
 """CLI implementation."""
-<<<<<<< HEAD
 import concurrent.futures
 from contextlib import contextmanager
 import json
 import os
-import sys
-=======
-import os
-import json
-from pathlib import Path
->>>>>>> 621d33a1
 import time
 from concurrent.futures import ThreadPoolExecutor
 from dataclasses import dataclass
@@ -453,83 +446,6 @@
 agents_group.add_command(agents_deploy)
 
 
-<<<<<<< HEAD
-=======
-@click.command(name="deploy-multi")
-@click.pass_context
-@click.option("--keys", type=str, required=True)
-@click.option("--names", type=str, required=False)
-@click.option("--service-ipfs-hash", type=str, required=False)
-@click.option("--variables", type=str, required=False)
-@click.option("--chain-id", type=int, required=False)
-@click.option("--token-id", type=int, required=False)
-@click.option("--ingress-enabled", type=bool, required=False, default=False)
-@click.option("--tendermint-ingress-enabled", type=bool, required=False, default=False)
-@click.option("--timeout", type=int, required=False, default=120)
-def agents_deploy_multi(  # pylint: disable=too-many-arguments
-    ctx: click.Context,
-    keys: str,
-    names: str,
-    variables: str,
-    chain_id: int,
-    token_id: int,
-    ingress_enabled: bool,
-    service_ipfs_hash: str,
-    tendermint_ingress_enabled: bool,
-    timeout: int,
-) -> None:
-    """
-    Deploy multiple agents command.
-
-    :param ctx: click context
-    :param keys: list of keys comma separated
-    :param names: list of names comma separated
-    :param service_ipfs_hash: optional service ipfs hash id
-    :param chain_id: optional chain id
-    :param token_id: optional token id
-    :param ingress_enabled: option bool
-    :param variables: optional str
-    :param tendermint_ingress_enabled: optional bool
-    :param timeout: int
-    """
-    names_list = names.split(",")
-    keys_list_ = keys.split(",")
-
-    if len(names_list) != len(keys_list_):
-        raise click.ClickException("amount of names and keys are not the same!")
-
-    for name, key in zip(names_list, keys_list_):
-        click.echo(f"Deploy `{name}` with key {key}")
-        ctx.invoke(
-            agents_deploy,
-            key=key,
-            name=name,
-            variables=variables,
-            chain_id=chain_id,
-            token_id=token_id,
-            ingress_enabled=ingress_enabled,
-            service_ipfs_hash=service_ipfs_hash,
-            tendermint_ingress_enabled=tendermint_ingress_enabled,
-            timeout=timeout,
-        )
-        click.echo(f"Deployed `{name}` with key {key}")
-        ctx.invoke(
-            variables_create,
-            key=key,
-            name=name,
-            variables=variables,
-            chain_id=chain_id,
-            token_id=token_id,
-            ingress_enabled=ingress_enabled,
-            service_ipfs_hash=service_ipfs_hash,
-            tendermint_ingress_enabled=tendermint_ingress_enabled,
-        )
-
-
-agents_group.add_command(agents_deploy_multi)
-
-
->>>>>>> 621d33a1
 @click.command(name="get")
 @click.pass_obj
 @click.argument("name_or_id", type=str, required=True)
@@ -816,7 +732,6 @@
 
     :param data: dict to print
     """
-<<<<<<< HEAD
     click.echo(make_json(data))
 
 
@@ -828,10 +743,6 @@
     :return: str
     """
     return json.dumps(data, indent=4)
-=======
-    result = json.dumps(data, indent=4)
-    click.echo(result)
->>>>>>> 621d33a1
 
 
 @click.group(name="service")
@@ -856,10 +767,7 @@
 @click.option("--ingress-enabled", type=bool, required=False, default=False)
 @click.option("--tendermint-ingress-enabled", type=bool, required=False, default=False)
 @click.option("--timeout", type=int, required=False, default=120)
-<<<<<<< HEAD
 @click.option("--show-variable-value", type=bool, required=False, default=False)
-=======
->>>>>>> 621d33a1
 def service_deploy(  # pylint: disable=too-many-arguments
     ctx: click.Context,
     keys: str,
@@ -871,51 +779,31 @@
     tendermint_ingress_enabled: bool,
     timeout: int,
     service_dir: str,
-<<<<<<< HEAD
     show_variable_value: bool,
 ) -> None:
     """Deploy service with keys ids and variables from service file and env variables."""
-=======
-) -> None:
-    "Deploy service with keys ids and variables from service file and env variables."
->>>>>>> 621d33a1
     keys_list = list(map(int, keys.split(",")))
     service_vars = dict(get_env_vars_for_service(Path(service_dir)))
     environ_vars_set = set(service_vars.keys()).intersection(set(os.environ.keys()))
     variable_names = []
-<<<<<<< HEAD
-=======
-
->>>>>>> 621d33a1
     for env_name in sorted(environ_vars_set):
         env_value = os.environ.get(env_name)
         variable_name = f"{name.upper()}_{env_name}"
         variable_names.append(variable_name)
-<<<<<<< HEAD
         click.echo(
             f"Create/update variable: {variable_name}: {env_name}={env_value if show_variable_value else '******'}"
         )
-=======
-        click.echo(f"Create/update variable: {variable_name}: {env_name}={env_value}")
->>>>>>> 621d33a1
         ctx.invoke(variables_create, name=variable_name, key=env_name, value=env_value)
 
     click.echo(
         f"Deploy {len(keys_list)} agents for service with variables {','.join(variable_names)}"
     )
-<<<<<<< HEAD
 
     def _deploy(idx, key_id, executor):
         agent_name = f"{name}_agent_{idx}"
         click.echo(f"[Agent: {agent_name}] Deploying with keey id {key_id}")
         f = executor.submit(
             ctx.invoke,
-=======
-    for idx, key_id in enumerate(keys_list):
-        agent_name = f"{name}_agent_{idx}"
-        click.echo(f"Deploying agent {agent_name} with key {key_id}")
-        ctx.invoke(
->>>>>>> 621d33a1
             agents_deploy,
             key=key_id,
             name=agent_name,
@@ -926,7 +814,6 @@
             service_ipfs_hash=service_ipfs_hash,
             tendermint_ingress_enabled=tendermint_ingress_enabled,
             timeout=timeout,
-<<<<<<< HEAD
             do_restart=False,
             do_delete=False,
         )
@@ -981,9 +868,6 @@
     if exceptions:
         click.echo("ERROR: Agent errors!")
         raise SystemExit(1)
-=======
-        )
->>>>>>> 621d33a1
 
 
 service_group.add_command(service_deploy)
