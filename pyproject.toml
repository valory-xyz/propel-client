--- conflicted
+++ resolved
@@ -1,10 +1,7 @@
 [tool.poetry]
 name = "propel-client"
-<<<<<<< HEAD
-version = "v0.0.3"
-=======
 version = "v0.0.4"
->>>>>>> 621d33a1
+
 description = "Propel service client"
 authors = ["Yuri Turchenkov <yuri.turchenkov@valory.xyz>"]
 readme = "README.md"
